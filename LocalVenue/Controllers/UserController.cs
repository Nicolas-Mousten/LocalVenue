﻿using LocalVenue.Core.Entities;
using Microsoft.AspNetCore.Identity;
using Microsoft.AspNetCore.Identity.Data;
using Microsoft.AspNetCore.Mvc;

namespace LocalVenue.Controllers;

[ApiController]
[Route("api/[controller]")]
<<<<<<< HEAD
public class UserController(
    SignInManager<Customer> signInManager,
    UserManager<Customer> userManager
) : ControllerBase
=======
public class UserController : ControllerBase
>>>>>>> 1ce4deb1
{
    private readonly SignInManager<Customer> _signInManager;
    private readonly UserManager<Customer> _userManager;

    public UserController(SignInManager<Customer> signInManager, UserManager<Customer> userManager)
    {
        _signInManager = signInManager;
        _userManager = userManager;
    }

    [HttpPost("login")]
    public async Task<ActionResult> Login(LoginRequest request)
    {
        var user = await _userManager.FindByEmailAsync(request.Email);
        if (user == null)
        {
            return BadRequest("Invalid login attempt.");
        }

<<<<<<< HEAD
        var result = await signInManager.PasswordSignInAsync(
            user,
            request.Password,
            isPersistent: false,
            lockoutOnFailure: false
        );
        if (result.Succeeded)
        {
            // Get the authentication cookie
            var authCookie = HttpContext
                .Response.Headers["Set-Cookie"]
                .FirstOrDefault(header =>
                    header != null && header.StartsWith(".AspNetCore.Identity.Application")
                );
=======
        var result = await _signInManager.PasswordSignInAsync(user, request.Password, isPersistent: false, lockoutOnFailure: false);
        if (result.Succeeded)
        {
            // Get the authentication cookie
            var authCookie = HttpContext.Response.Headers["Set-Cookie"].FirstOrDefault(header => header != null && header.StartsWith(".AspNetCore.Identity.Application"));
>>>>>>> 1ce4deb1

            if (authCookie != null)
            {
                var cookieValue = authCookie.Split(';').FirstOrDefault();
                return Ok(new { CookieValue = cookieValue });
            }
        }

        if (result.IsLockedOut)
        {
            return BadRequest("User account locked out.");
        }

        return BadRequest("Invalid login attempt.");
    }
}
<|MERGE_RESOLUTION|>--- conflicted
+++ resolved
@@ -1,74 +1,50 @@
-﻿using LocalVenue.Core.Entities;
-using Microsoft.AspNetCore.Identity;
-using Microsoft.AspNetCore.Identity.Data;
-using Microsoft.AspNetCore.Mvc;
-
-namespace LocalVenue.Controllers;
-
-[ApiController]
-[Route("api/[controller]")]
-<<<<<<< HEAD
-public class UserController(
-    SignInManager<Customer> signInManager,
-    UserManager<Customer> userManager
-) : ControllerBase
-=======
-public class UserController : ControllerBase
->>>>>>> 1ce4deb1
-{
-    private readonly SignInManager<Customer> _signInManager;
-    private readonly UserManager<Customer> _userManager;
-
-    public UserController(SignInManager<Customer> signInManager, UserManager<Customer> userManager)
-    {
-        _signInManager = signInManager;
-        _userManager = userManager;
-    }
-
-    [HttpPost("login")]
-    public async Task<ActionResult> Login(LoginRequest request)
-    {
-        var user = await _userManager.FindByEmailAsync(request.Email);
-        if (user == null)
-        {
-            return BadRequest("Invalid login attempt.");
-        }
-
-<<<<<<< HEAD
-        var result = await signInManager.PasswordSignInAsync(
-            user,
-            request.Password,
-            isPersistent: false,
-            lockoutOnFailure: false
-        );
-        if (result.Succeeded)
-        {
-            // Get the authentication cookie
-            var authCookie = HttpContext
-                .Response.Headers["Set-Cookie"]
-                .FirstOrDefault(header =>
-                    header != null && header.StartsWith(".AspNetCore.Identity.Application")
-                );
-=======
-        var result = await _signInManager.PasswordSignInAsync(user, request.Password, isPersistent: false, lockoutOnFailure: false);
-        if (result.Succeeded)
-        {
-            // Get the authentication cookie
-            var authCookie = HttpContext.Response.Headers["Set-Cookie"].FirstOrDefault(header => header != null && header.StartsWith(".AspNetCore.Identity.Application"));
->>>>>>> 1ce4deb1
-
-            if (authCookie != null)
-            {
-                var cookieValue = authCookie.Split(';').FirstOrDefault();
-                return Ok(new { CookieValue = cookieValue });
-            }
-        }
-
-        if (result.IsLockedOut)
-        {
-            return BadRequest("User account locked out.");
-        }
-
-        return BadRequest("Invalid login attempt.");
-    }
-}
+﻿using LocalVenue.Core.Entities;
+using Microsoft.AspNetCore.Identity;
+using Microsoft.AspNetCore.Identity.Data;
+using Microsoft.AspNetCore.Mvc;
+
+namespace LocalVenue.Controllers;
+
+[ApiController]
+[Route("api/[controller]")]
+public class UserController : ControllerBase
+{
+    private readonly SignInManager<Customer> _signInManager;
+    private readonly UserManager<Customer> _userManager;
+
+    public UserController(SignInManager<Customer> signInManager, UserManager<Customer> userManager)
+    {
+        _signInManager = signInManager;
+        _userManager = userManager;
+    }
+
+    [HttpPost("login")]
+    public async Task<ActionResult> Login(LoginRequest request)
+    {
+        var user = await _userManager.FindByEmailAsync(request.Email);
+        if (user == null)
+        {
+            return BadRequest("Invalid login attempt.");
+        }
+
+        var result = await _signInManager.PasswordSignInAsync(user, request.Password, isPersistent: false, lockoutOnFailure: false);
+        if (result.Succeeded)
+        {
+            // Get the authentication cookie
+            var authCookie = HttpContext.Response.Headers["Set-Cookie"].FirstOrDefault(header => header != null && header.StartsWith(".AspNetCore.Identity.Application"));
+
+            if (authCookie != null)
+            {
+                var cookieValue = authCookie.Split(';').FirstOrDefault();
+                return Ok(new { CookieValue = cookieValue });
+            }
+        }
+
+        if (result.IsLockedOut)
+        {
+            return BadRequest("User account locked out.");
+        }
+
+        return BadRequest("Invalid login attempt.");
+    }
+}