--- conflicted
+++ resolved
@@ -1,12 +1,7 @@
 using AutoMapper;
 using LocalVenue.Core.Entities;
-<<<<<<< HEAD
-using LocalVenue.RequestDTOs;
-using LocalVenue.Services.Interfaces;
-=======
 using LocalVenue.Core.Interfaces;
 using LocalVenue.RequestModels;
->>>>>>> b5d90257
 using Microsoft.AspNetCore.Mvc;
 using Swashbuckle.AspNetCore.Annotations;
 
@@ -35,6 +30,7 @@
         [FromQuery] int pageSize = 10,
         [FromQuery] string? searchParameter = null,
         [FromQuery, SwaggerParameter("The property to search by. Defaults to 'Title' if left empty.")] string? searchProperty = null)
+    //TODO: can searchProperty be an enum instead of string?
     {
         try
         {
