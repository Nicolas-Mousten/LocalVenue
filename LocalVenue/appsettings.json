{
  "Logging": {
    "LogLevel": {
      "Default": "Information",
      "Microsoft.AspNetCore": "Warning"
    }
  },
  "AllowedHosts": "*",
  "ConnectionStrings": {
    "VenueContext": "server=host.docker.internal;port=3306;database=LocalVenue;uid=sa;pwd=!BAT4CHAT"
  },
  "TMDB": {
    "Url": "https://api.themoviedb.org/3/",
    "Token": ""
<<<<<<< HEAD
  }
=======
  },
  "JWT_KEY": "placeholder",
  "Jwt:ExpiresInMinutes": 30
>>>>>>> 2ff81bd9
}<|MERGE_RESOLUTION|>--- conflicted
+++ resolved
@@ -7,16 +7,10 @@
   },
   "AllowedHosts": "*",
   "ConnectionStrings": {
-    "VenueContext": "server=host.docker.internal;port=3306;database=LocalVenue;uid=sa;pwd=!BAT4CHAT"
+    "VenueContext": "server=self-service-mysql;port=3306;database=LocalVenue;uid=root;pwd=!BAT4CHAT"
   },
   "TMDB": {
     "Url": "https://api.themoviedb.org/3/",
     "Token": ""
-<<<<<<< HEAD
   }
-=======
-  },
-  "JWT_KEY": "placeholder",
-  "Jwt:ExpiresInMinutes": 30
->>>>>>> 2ff81bd9
 }